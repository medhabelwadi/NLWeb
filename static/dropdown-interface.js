/**
 * DropdownInterface Class
 * Handles the dropdown UI elements for site selection and options
 */

export class DropdownInterface {
  /**
   * Creates a new DropdownInterface
   * 
   * @param {Object} chatInterface - The main chat interface instance
   * @param {HTMLElement} container - The container element to append to
   */
  constructor(chatInterface, container) {
    this.chatInterface = chatInterface;
    this.container = container;
    
    // Create the dropdown interface
    this.createSelectors();
  }

  /**
   * Creates selector controls
   */
  createSelectors() {
    // Create selectors container
    const selector = document.createElement('div');
    this.selector = selector;
    selector.className = 'site-selector';

    // Create site selector
    this.createSiteSelector();
    
    // Create generate mode selector
    this.createGenerateModeSelector();
    
    // Create database selector if enabled
    if (this.chatInterface.enableDatabaseSelector) {
      this.createDatabaseSelector();
    }
     
    // Create clear chat icon
    this.addClearChatIcon();

    // Create debug icon
    this.addDebugIcon();

    // Create context URL input
    this.addContextUrlInput();

    // Add to container - this will place it at the top of the container
    this.container.prepend(this.selector);
  }
  
  /**
   * Creates the site selector dropdown
   */
  createSiteSelector() {
    const siteSelect = document.createElement('select');
    this.siteSelect = siteSelect;
    
    this.getSites().forEach(site => {
      const option = document.createElement('option');
      option.value = site;
      option.textContent = site;
      siteSelect.appendChild(option);
    });
    
    this.selector.appendChild(this.makeSelectorLabel("Site"));
    this.selector.appendChild(siteSelect);
    
    siteSelect.addEventListener('change', () => {
      this.chatInterface.site = siteSelect.value;
      this.chatInterface.resetChatState();
    });
    
    // Set initial value if chatInterface has a site
    if (this.chatInterface.site) {
      siteSelect.value = this.chatInterface.site;
    }
    
    // Make siteSelect accessible to chatInterface
    this.chatInterface.siteSelect = siteSelect;
  }
  
  /**
   * Creates the generate mode selector dropdown
   */
  createGenerateModeSelector() {
    const generateModeSelect = document.createElement('select');
    this.generateModeSelect = generateModeSelect;
    
    this.getGenerateModes().forEach(mode => {
      const option = document.createElement('option');
      option.value = mode;
      option.textContent = mode;
      generateModeSelect.appendChild(option);
    });
    
    this.selector.appendChild(this.makeSelectorLabel("Mode"));
    this.selector.appendChild(generateModeSelect);
    
    generateModeSelect.addEventListener('change', () => {
      this.chatInterface.generate_mode = generateModeSelect.value;
      this.chatInterface.resetChatState();
    });
    
    // Set initial value
    generateModeSelect.value = this.chatInterface.generate_mode;
    
    // Make generateModeSelect accessible to chatInterface
    this.chatInterface.generateModeSelect = generateModeSelect;
  }
  
  /**
   * Creates the database selector dropdown
   */
  createDatabaseSelector() {
    const dbSelect = document.createElement('select');
    this.dbSelect = dbSelect;
    
    this.getDatabases().forEach(db => {
      const option = document.createElement('option');
      option.value = db.id;
      option.textContent = db.name;
      dbSelect.appendChild(option);
    });
    
    this.selector.appendChild(this.makeSelectorLabel("Database"));
    this.selector.appendChild(dbSelect);
    
    dbSelect.addEventListener('change', () => {
      this.chatInterface.database = dbSelect.value;
      this.chatInterface.resetChatState();
    });
    
    // Set initial value to preferred endpoint from config
    dbSelect.value = "azure_ai_search_1";
    this.chatInterface.database = "azure_ai_search_1";
    
    // Make dbSelect accessible to chatInterface
    this.chatInterface.dbSelect = dbSelect;
  }
  
  /**
   * Adds the clear chat icon
   */
  addClearChatIcon() {
    const clearIcon = document.createElement('span');
    clearIcon.innerHTML = '<img src="images/clear.jpeg" class="selector-icon">';
    clearIcon.title = "Clear chat history";
    clearIcon.addEventListener('click', () => {
      this.chatInterface.resetChatState();
    });
    this.selector.appendChild(clearIcon);
  }
  
  /**
   * Adds the debug icon
   */
  addDebugIcon() {
    const debugIcon = document.createElement('span');
    debugIcon.innerHTML = '<img src="images/debug.png" class="selector-icon">';
    debugIcon.title = "Debug";
    debugIcon.addEventListener('click', () => {
      if (this.chatInterface.debug_mode) {
        this.chatInterface.debug_mode = false;
        this.chatInterface.bubble.innerHTML = '';
        this.chatInterface.resortResults();
      } else {
        this.chatInterface.debug_mode = true;
        this.chatInterface.bubble.innerHTML = this.chatInterface.createDebugString();
      }
    });
    this.selector.appendChild(debugIcon);
  }
  
  /**
   * Adds the context URL input
   */
  addContextUrlInput() {
    const contextUrlDiv = document.createElement('div');
    contextUrlDiv.id = 'context_url_div';
    contextUrlDiv.className = 'context-url-container';
        
    const contextUrlInput = document.createElement('input');
    contextUrlInput.type = 'text';
    contextUrlInput.id = 'context_url';
    contextUrlInput.placeholder = 'Enter Context URL';
    contextUrlInput.className = 'context-url-input';
        
    contextUrlDiv.appendChild(this.makeSelectorLabel("Context URL"));
    contextUrlDiv.appendChild(contextUrlInput);
    this.selector.appendChild(contextUrlDiv);
    
    // Make context_url accessible to chatInterface
    this.chatInterface.context_url = contextUrlInput;
  }
  
  /**
   * Makes a label for selectors
   * 
   * @param {string} label - The label text
   * @returns {HTMLElement} - The label element
   */
  makeSelectorLabel(label) {
    const labelDiv = document.createElement('span');
    labelDiv.textContent = label;
    labelDiv.className = 'selector-label';
    return labelDiv;
  }

  /**
   * Gets the available sites for the selector
   * 
   * @returns {Array} - Array of site names
   */
  getSites() {
    return [
<<<<<<< HEAD
      'imdb', 'nytimes', 'verge','delish','alltrails', 'allbirds', 'seriouseats', 'oreilly',
=======
      'scifi_movies', 'imdb', 'nytimes', 'delish','alltrails', 'allbirds', 'seriouseats', 'oreilly',
>>>>>>> 82799ac2
      'npr podcasts', 'backcountry', 'bc_product', 'neurips', 'zillow', 'eventbrite',
      'tripadvisor', 'woksoflife', 'cheftariq', 'hebbarskitchen',
      'latam_recipes', 'spruce', 'med podcast', 'allbirdsdd', 'all'
    ];
  }

  /**
   * Gets the available generate modes for the selector
   * 
   * @returns {Array} - Array of generate mode names
   */
  getGenerateModes() {
    return ['list', 'summarize', 'generate'];
  }
  
  /**
   * Gets the available databases for the selector
   * 
   * @returns {Array} - Array of database configurations
   */
  getDatabases() {
    return [
      { id: 'azure_ai_search_1', name: 'NLWeb_Crawl' },
      { id: 'azure_ai_search_2', name: 'Bing_Crawl' },
<<<<<<< HEAD
      { id: 'azure_ai_search_test', name: 'NLWeb_Upload_Test' },
      { id: 'milvus_1', name: 'Milvus' },
      { id: 'qdrant_local', name: 'Qdrant Local' },
      { id: 'qdrant_url', name: 'Qdrant URL' },
=======
      { id: 'milvus_1', name: 'Milvus' },
      { id: 'snowflake_cortex_search_1', name: 'Snowflake_Cortex_Search' }
      { id: 'qdrant', name: 'Qdrant' },
>>>>>>> 82799ac2

    ];
  }
}<|MERGE_RESOLUTION|>--- conflicted
+++ resolved
@@ -216,11 +216,8 @@
    */
   getSites() {
     return [
-<<<<<<< HEAD
+
       'imdb', 'nytimes', 'verge','delish','alltrails', 'allbirds', 'seriouseats', 'oreilly',
-=======
-      'scifi_movies', 'imdb', 'nytimes', 'delish','alltrails', 'allbirds', 'seriouseats', 'oreilly',
->>>>>>> 82799ac2
       'npr podcasts', 'backcountry', 'bc_product', 'neurips', 'zillow', 'eventbrite',
       'tripadvisor', 'woksoflife', 'cheftariq', 'hebbarskitchen',
       'latam_recipes', 'spruce', 'med podcast', 'allbirdsdd', 'all'
@@ -245,16 +242,11 @@
     return [
       { id: 'azure_ai_search_1', name: 'NLWeb_Crawl' },
       { id: 'azure_ai_search_2', name: 'Bing_Crawl' },
-<<<<<<< HEAD
+
       { id: 'azure_ai_search_test', name: 'NLWeb_Upload_Test' },
       { id: 'milvus_1', name: 'Milvus' },
       { id: 'qdrant_local', name: 'Qdrant Local' },
       { id: 'qdrant_url', name: 'Qdrant URL' },
-=======
-      { id: 'milvus_1', name: 'Milvus' },
-      { id: 'snowflake_cortex_search_1', name: 'Snowflake_Cortex_Search' }
-      { id: 'qdrant', name: 'Qdrant' },
->>>>>>> 82799ac2
 
     ];
   }
