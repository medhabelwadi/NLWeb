--- conflicted
+++ resolved
@@ -172,13 +172,8 @@
             logger.error(f"Llama completion timed out after {timeout}s")
             return {}
         except Exception as e:
-<<<<<<< HEAD
-            logger.error("Error during Llama completion")
-            return {}
-=======
             logger.error(f"Llama completion failed: {type(e).__name__}: {str(e)}")
             raise
->>>>>>> b78896c3
 
 
 # Create a singleton instance
