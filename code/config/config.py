--- conflicted
+++ resolved
@@ -76,15 +76,13 @@
     json_data_folder: str = "./data/json"  # Default folder for JSON data
     json_with_embeddings_folder: str = "./data/json_with_embeddings"  # Default folder for JSON with embeddings
     chatbot_instructions: Dict[str, str] = field(default_factory=dict)  # Dictionary of chatbot instructions
-<<<<<<< HEAD
     headers: Dict[str, str] = field(default_factory=dict)  # Dictionary of headers to include in responses
-=======
     tool_selection_enabled: bool = True  # Enable or disable tool selection
     memory_enabled: bool = False  # Enable or disable memory functionality
     analyze_query_enabled: bool = False  # Enable or disable query analysis
     decontextualize_enabled: bool = True  # Enable or disable decontextualization
     required_info_enabled: bool = True  # Enable or disable required info checking
->>>>>>> be5c96b2
+
 class AppConfig:
     config_paths = ["config.yaml", "config_llm.yaml", "config_embedding.yaml", "config_retrieval.yaml", 
                    "config_webserver.yaml", "config_nlweb.yaml"]
@@ -366,10 +364,9 @@
         # Load chatbot instructions from config
         chatbot_instructions = data.get("chatbot_instructions", {})
         
-<<<<<<< HEAD
         # Load headers from config
         headers = data.get("headers", {})
-=======
+
         # Load tool selection enabled flag
         tool_selection_enabled = self._get_config_value(data.get("tool_selection_enabled"), True)
         
@@ -384,7 +381,6 @@
         
         # Load required info enabled flag
         required_info_enabled = self._get_config_value(data.get("required_info_enabled"), True)
->>>>>>> be5c96b2
         
         # Convert relative paths to use NLWEB_OUTPUT_DIR if available
         base_output_dir = self.base_output_directory
@@ -403,15 +399,12 @@
             json_data_folder=json_data_folder,
             json_with_embeddings_folder=json_with_embeddings_folder,
             chatbot_instructions=chatbot_instructions,
-<<<<<<< HEAD
             headers=headers
-=======
             tool_selection_enabled=tool_selection_enabled,
             memory_enabled=memory_enabled,
             analyze_query_enabled=analyze_query_enabled,
             decontextualize_enabled=decontextualize_enabled,
             required_info_enabled=required_info_enabled
->>>>>>> be5c96b2
         )
     
     def get_chatbot_instructions(self, instruction_type: str = "search_results") -> str:
