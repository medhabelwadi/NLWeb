--- conflicted
+++ resolved
@@ -15,7 +15,7 @@
 from prompts.prompts import find_prompt, fill_prompt
 from utils.logging_config_helper import get_configured_logger
 from utils.json_utils import trim_json
-from retrieval.retriever import search
+from retrieval.retriever import search, search_by_url
 from llm.llm import ask_llm
 
 
@@ -74,19 +74,13 @@
     async def _find_matching_items(self, item_name):
         """Find items that match the requested item using parallel LLM calls."""
 
-<<<<<<< HEAD
         candidate_items = await search(
             item_name, 
             self.handler.site, 
             num_results=20,
             query_params=self.handler.query_params
         )
-        print(f"{item_name}")
-=======
-        client = get_vector_db_client(query_params=self.handler.query_params)   
-        candidate_items = await client.search(item_name, self.handler.site, num_results=20)
         logger.info(f"Searching for item: {item_name}")
->>>>>>> 8864af27
         # Create tasks for parallel evaluation
         tasks = []
         for item in candidate_items:
@@ -166,8 +160,10 @@
     async def _get_item_by_url(self, item_url, item_name):
         """Get item using URL-based retrieval."""
         try:
-            client = get_vector_db_client(query_params=self.handler.query_params)
-            results = await client.search_by_url(item_url)
+            results = await search_by_url(
+                item_url,
+                query_params=self.handler.query_params
+            )
             
             if not results or len(results) == 0:
                 logger.warning(f"No item found for URL: {item_url}")
